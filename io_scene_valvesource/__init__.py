--- conflicted
+++ resolved
@@ -1,4 +1,4 @@
-#  Copyright (c) 2013 Tom Edwards contact@steamreview.org
+#  Copyright (c) 2014 Tom Edwards contact@steamreview.org
 #
 # ##### BEGIN GPL LICENSE BLOCK #####
 #
@@ -20,13 +20,8 @@
 
 bl_info = {
 	"name": "Blender Source Tools",
-<<<<<<< HEAD
-	"author": "Tom Edwards (Artfunkel)",
-	"version": (2, 0, 3),
-=======
-	"author": "Tom Edwards (Russian translation: Grigory Revzin)",
-	"version": (2, 0, 1),
->>>>>>> 9eef1809
+	"author": "Tom Edwards (translators: Grigory Revzin)",
+	"version": (2, 1, 0),
 	"blender": (2, 66, 0),
 	"api": 54697,
 	"category": "Import-Export",
